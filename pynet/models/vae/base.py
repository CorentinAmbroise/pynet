# -*- coding: utf-8 -*-
##########################################################################
# NSAp - Copyright (C) CEA, 2020
# Distributed under the terms of the CeCILL-B license, as published by
# the CEA-CNRS-INRIA. Refer to the LICENSE file or to
# http://www.cecill.info/licences/Licence_CeCILL-B_V1-en.html
# for details.
##########################################################################

"""
Base class for VAE
"""

# Imports
import logging
import torch
from torch import nn
from abc import abstractmethod
import numpy as np


# Global parameters
logger = logging.getLogger("pynet")


class BaseVAE(nn.Module):
    """ Base VAE.
    """

<<<<<<< HEAD
    def __init__(self, use_distributions=False, *args, **kwargs):
        super(BaseVAE, self).__init__(*args, **kwargs)
=======
    def __init__(self, use_distributions=False):
        """ Init class.

        Parameters
        ----------
        use_distributions: bool, default False
            use distributions as encoding and decoding outputs.
        """
        super(BaseVAE, self).__init__()
>>>>>>> f7587c64
        self.use_distributions = use_distributions

    def encode(self, x):
        raise NotImplementedError

    def decode(self, x_sample):
        raise NotImplementedError

    def sample(self, num_samples, current_device):
        """ Samples from the latent space and return the corresponding image
        space map.
        """
        logger.debug("Sample...")
        x_sample = torch.randn(num_samples, self.latent_dim)
        x_sample = x_sample.to(current_device)
        self.debug("x sample", x_sample)
        samples = self.decode(x_sample)
        self.debug("samples", samples)
        return samples

    def generate(self, x, **kwargs):
        raise NotImplementedError

    @abstractmethod
    def forward(self, x):
        pass

    @staticmethod
    def downsample_shape(shape, nb_iterations=1, scale_factor=2):
        shape = np.asarray(shape)
        all_shapes = [shape.astype(int).tolist()]
        for idx in range(nb_iterations):
            shape = np.floor(shape / scale_factor)
            all_shapes.append(shape.astype(int).tolist())
        return all_shapes

    def kernel_initializer(self):
        for module in self.modules():
            self.init_weight(module, self.dim)

    @staticmethod
    def init_weight(module, dim):
        conv_fn = getattr(nn, "Conv{0}".format(dim))
        if isinstance(module, conv_fn):
            nn.init.xavier_normal_(module.weight)
            nn.init.constant_(module.bias, 0)

    @staticmethod
    def debug(name, tensor):
        """ Print debug message.

        Parameters
        ----------
        name: str
            the tensor name in the displayed message.
        tensor: Tensor
            a pytorch tensor.
        """
        logger.debug("  {3}: {0} - {1} - {2}".format(
            tensor.shape, tensor.get_device(), tensor.dtype, name))<|MERGE_RESOLUTION|>--- conflicted
+++ resolved
@@ -27,11 +27,7 @@
     """ Base VAE.
     """
 
-<<<<<<< HEAD
     def __init__(self, use_distributions=False, *args, **kwargs):
-        super(BaseVAE, self).__init__(*args, **kwargs)
-=======
-    def __init__(self, use_distributions=False):
         """ Init class.
 
         Parameters
@@ -39,8 +35,7 @@
         use_distributions: bool, default False
             use distributions as encoding and decoding outputs.
         """
-        super(BaseVAE, self).__init__()
->>>>>>> f7587c64
+        super(BaseVAE, self).__init__(*args, **kwargs)
         self.use_distributions = use_distributions
 
     def encode(self, x):
