# -*- coding: utf-8 -*-
##########################################################################
# NSAp - Copyright (C) CEA, 2020
# Distributed under the terms of the CeCILL-B license, as published by
# the CEA-CNRS-INRIA. Refer to the LICENSE file or to
# http://www.cecill.info/licences/Licence_CeCILL-B_V1-en.html
# for details.
##########################################################################

"""
The Variational U-Net auto-encoder.
"""

# Imports
import logging
import torch
import torch.nn as nn
import torch.nn.functional as func
from torch.distributions import Normal, Bernoulli
from pynet.interfaces import DeepLearningDecorator
from pynet.utils import Networks
import numpy as np
from .base import BaseVAE


# Global parameters
logger = logging.getLogger("pynet")


@Networks.register
@DeepLearningDecorator(family=("encoder", "vae"))
class VanillaNet(BaseVAE):
    """
    The model is composed of two sub-networks:
    1. Given x (image), encode it into a distribution over the latent space -
       referred to as Q(z|x).
    2. Given z in latent space (code representation of an image), decode it
       into the image it represents - referred to as f(z).
    """
    def __init__(self, latent_dim, in_channels, hidden_dims, input_shape,
                 num_classes=None, **kwargs):
        """ Init class.

        Parameters
        ----------
        latent_dim: int
            the latent dimension.
        in_channels: int
            number of channels in the input tensor.
        hidden_dims: list of int
            the model hidden dimensions.
        input_shape: uplet
            the tensor data shape (X, Y, Z) used during upsample (by default
            use a scale factor of 2).
        num_classes: int, default None
            the number of classes for the conditioning.
        """
        super(VanillaNet, self).__init__(**kwargs)
        self.latent_dim = latent_dim
        self.in_channels = in_channels
        self.shapes = self.downsample_shape(
            input_shape, nb_iterations=len(hidden_dims) - 1)
        self.hidden_dims = hidden_dims
        self.num_classes = num_classes

        # Build Encoder
        modules = []
        for cnt, h_dim in enumerate(hidden_dims):
            modules.append(
                nn.Sequential(
                    nn.Conv2d(in_channels, out_channels=h_dim,
                              kernel_size=3, stride=1 if cnt == 0 else 2,
                              padding=1),
                    nn.BatchNorm2d(h_dim),
                    nn.LeakyReLU())
            )
            in_channels = h_dim
        self.encoder = nn.Sequential(*modules)
        hidden_dim = hidden_dims[-1] * np.prod(self.shapes[-1])
        self.fc_mu = nn.Linear(hidden_dim, latent_dim)
        self.fc_var = nn.Linear(hidden_dim, latent_dim)

        # Build Decoder
        modules = []
        self.latent_to_hidden = nn.Linear(latent_dim, hidden_dim)
        hidden_dims.reverse()
        for cnt in range(len(hidden_dims) - 1):
            modules.append(
                nn.Sequential(
                    nn.ConvTranspose2d(hidden_dims[cnt],
                                       hidden_dims[cnt + 1],
                                       kernel_size=3,
                                       stride=2,
                                       padding=1,
                                       output_padding=1),
                    nn.BatchNorm2d(hidden_dims[cnt + 1]),
                    nn.LeakyReLU())
            )
        self.decoder = nn.Sequential(*modules)
        self.final_layer = nn.Sequential(
            nn.Conv2d(
                hidden_dims[-1], out_channels=self.in_channels,
                kernel_size=3, padding=1),
            nn.Sigmoid()
            # nn.Tanh())
        )

        # Digit classifier
        if self.num_classes is not None:
            self.embed_class = nn.Linear(num_classes, np.prod(input_shape))
            self.embed_data = nn.Conv2d(in_channels, in_channels,
                                        kernel_size=1)

    def encode(self, x):
        """ Encodes the input by passing through the encoder network
        and returns the latent codes.

        Parameters
        ----------
        x: Tensor, (N, C, X, Y, Z)
            input tensor to encode.

        Returns
        -------
        mu: Tensor (N, D)
            mean of the latent Gaussian.
        logvar: Tensor (N, D)
            standard deviation of the latent Gaussian.
        """
        logger.debug("Encode...")
        self.debug("input", x)
        x = self.encoder(x)
        self.debug("down", x)
        x = torch.flatten(x, start_dim=1)
        self.debug("flatten", x)
        z_mu = self.fc_mu(x)
        z_logvar = self.fc_var(x)
        self.debug("z_mu", z_mu)
        self.debug("z_logvar", z_logvar)
        if self.use_distributions:
            return Normal(z_mu, z_logvar.exp().pow(0.5))
        return z_mu, z_logvar

    def decode(self, x_sample):
        """ Maps the given latent codes onto the image space.

        Parameters
        ----------
        x_sample: Tensor (N, D)
            sample from the distribution having latent parameters mu, var.

        Returns
        -------
        x: Tensor, (N, C, X, Y, Z)
            the prediction.
        """
        logger.debug("Decode...")
        self.debug("x sample", x_sample)
        x = self.latent_to_hidden(x_sample)
        self.debug("hidden", x)
        x = x.view(-1, self.hidden_dims[0], *self.shapes[-1])
        self.debug("view", x)
        x = self.decoder(x)
        self.debug("up", x)
        x = self.final_layer(x)
        self.debug("final", x)
        return x

    def reparameterize(self, z_mu, z_logvar):
        """ Reparameterization trick to sample from N(mu, var) from N(0,1).

        Parameters
        ----------
        mu: Tensor (N, D)
            mean of the latent Gaussian.
        logvar: Tensor (N, D)
            standard deviation of the latent Gaussian.

        Returns
        -------
        x_sample: Tensor (N, D)
            sample from the distribution having latent parameters mu, var.
        """
        logger.debug("Reparameterize...")
        self.debug("z_mu", z_mu)
        self.debug("z_logvar", z_logvar)
        std = torch.exp(0.5 * z_logvar)
        eps = torch.randn_like(std)
        x_sample = eps * std + z_mu
        self.debug("x sample", x_sample)
        return x_sample

    def forward(self, x, **kwargs):
        logger.debug("Vanilla Net...")
        z_mu, z_logvar = self.encode(x)
        z = self.reparameterize(z_mu, z_logvar)
        return self.decode(z), {"z_mu": z_mu, "z_logvar": z_logvar}


@Networks.register
@DeepLearningDecorator(family=("encoder", "vae"))
class DVAENet(BaseVAE):
    """
    Dense Variational AutoEncoder (DVAE).
    DEEP VARIATIONAL AUTOENCODER FOR MODELING FUNCTIONAL BRAIN NETWORKS AND
    ADHD IDENTIFICATION, ISBI 2020.

    The model is composed of two sub-networks:
    1. Given x (image), encode it into a distribution over the latent space -
       referred to as Q(z|x).
    2. Given z in latent space (code representation of an image), decode it
       into the image it represents - referred to as f(z).
    """
<<<<<<< HEAD
    def __init__(self,
        latent_dim,
        input_dim,
        hidden_dims=None,
        sparse=False,
        nodecoding=False,
        noise_fixed=False,
        noise_init_logvar=-3,
        log_alpha=None,
        **kwargs,
    ):
=======
    def __init__(self, latent_dim, input_dim, hidden_dims=None,
                 noise_init_logvar=-3, noise_fixed=False, sparse=False,
                 log_alpha=None, nodecoding=False, **kwargs):
>>>>>>> 9683edd7
        """ Init class.

        Parameters
        ----------
        latent_dim: int
            the latent dimension.
        input_dim: int
            the input dimension.
        hidden_dims: list of int, default None
            the model hidden dimensions.
        noise_init_logvar: float, default -3
            default noise parameters values.
        noise_fixed: bool, default False
            if set not set do not required gradients on noise parameters.
        sparse: bool, default False
            use sparsity contraint.
        log_alpha: nn.Parameter, default None
            dropout estimate.
        nodecoding: bool, default False
            if set do not apply the decoding.
        """
        super(DVAENet, self).__init__(**kwargs)
        self.latent_dim = latent_dim
        self.input_dim = input_dim
        self.hidden_dims = hidden_dims
        self.nodecoding = nodecoding
        self.sparse = sparse
        self.noise_fixed = noise_fixed
        self.noise_init_logvar = noise_init_logvar
        self.log_alpha = log_alpha

        # Build Encoder
        if hidden_dims is not None:
            modules = []
            e_input_dim = self.input_dim
            for cnt, h_dim in enumerate(hidden_dims):
                logger.debug("Encoding level {0} with dim {1} - {2}...".format(
                    cnt, e_input_dim, h_dim))
                modules.append(
                    nn.Sequential(
                        nn.Linear(e_input_dim, h_dim),
                        nn.Tanh())
                )
                e_input_dim = h_dim
            self.encoder = nn.Sequential(*modules)
            input_dim = hidden_dims[-1]

        self.fc_mu = nn.Linear(input_dim, latent_dim)
        if self.sparse and self.log_alpha is None:
<<<<<<< HEAD
            self.log_alpha = torch.nn.Parameter(torch.FloatTensor(1, self.latent_dim).normal_(0, 0.01))
=======
            self.log_alpha = nn.Parameter(
                torch.FloatTensor(1, self.latent_dim).normal_(0, 0.01))
>>>>>>> 9683edd7
        elif not self.sparse:
            self.fc_logvar = nn.Linear(input_dim, latent_dim)

        # Build Decoder
        if self.use_distributions:
<<<<<<< HEAD
            tmp_noise_par = torch.FloatTensor(1, self.input_dim).fill_(self.noise_init_logvar)
            if self.noise_fixed:
                self.W_out_logvar = torch.nn.Parameter(data=tmp_noise_par, requires_grad=False)
            else:
                self.W_out_logvar = torch.nn.Parameter(data=tmp_noise_par, requires_grad=True)
            del tmp_noise_par
       
=======
            tmp_noise_par = torch.FloatTensor(1, self.input_dim).fill_(
                self.noise_init_logvar)
            if self.noise_fixed:
                self.W_out_logvar = torch.nn.Parameter(
                    data=tmp_noise_par, requires_grad=False)
            else:
                self.W_out_logvar = torch.nn.Parameter(
                    data=tmp_noise_par, requires_grad=True)
            del tmp_noise_par

>>>>>>> 9683edd7
        if hidden_dims is not None:
            modules = []
            hidden_dims.reverse()
            d_input_dim = latent_dim
            for cnt, h_dim in enumerate(hidden_dims):
                logger.debug("Decoding level {0} with dim {1} - {2}...".format(
                    cnt, d_input_dim, h_dim))
                modules.append(
                    nn.Sequential(
                        nn.Linear(d_input_dim, h_dim),
<<<<<<< HEAD
                        nn.Tanh())
                )
                d_input_dim = h_dim
            self.decoder = nn.Sequential(*modules)
            latent_dim = hidden_dims[-1]
            
        self.final_layer = nn.Sequential(
            nn.Linear(latent_dim, self.input_dim),
            # nn.Sigmoid()
        )
=======
                        nn.Tanh()))
                d_input_dim = h_dim
            self.decoder = nn.Sequential(*modules)
            latent_dim = hidden_dims[-1]

        self.final_layer = nn.Sequential(
            nn.Linear(latent_dim, self.input_dim))
        # nn.Sigmoid())
>>>>>>> 9683edd7

    def encode(self, x):
        """ Encodes the input by passing through the encoder network
        and returns the latent codes.

        Parameters
        ----------
        x: Tensor, (N, C, F)
            input tensor to encode.

        Returns
        -------
        mu: Tensor (N, D)
            mean of the latent Gaussian.
        logvar: Tensor (N, D)
            standard deviation of the latent Gaussian.
        """
        logger.debug("Encode...")
        self.debug("input", x)
        if self.hidden_dims is not None:
            x = self.encoder(x)
            self.debug("encoded", x)
        z_mu = self.fc_mu(x)
        if not self.sparse:
            z_logvar = self.fc_logvar(x)
        else:
            z_logvar = compute_logvar(z_mu, self.log_alpha)
        self.debug("z_mu", z_mu)
        self.debug("z_logvar", z_logvar)
        if self.use_distributions:
            return Normal(z_mu, z_logvar.exp().pow(0.5))
        return z_mu, z_logvar

    def decode(self, x_sample):
        """ Maps the given latent codes onto the image space.

        Parameters
        ----------
        x_sample: Tensor (N, D)
            sample from the distribution having latent parameters mu, var.

        Returns
        -------
        x: Tensor, (N, C, F)
            the prediction.
        """
        logger.debug("Decode...")
        self.debug("x sample", x_sample)
        x = x_sample
        if self.hidden_dims is not None:
            x = self.decoder(x_sample)
            self.debug("decoded", x)
        x = self.final_layer(x)
        self.debug("final", x)
        if self.use_distributions:
            # return Bernoulli(probs=x)
            return Normal(x, self.W_out_logvar.exp().pow(0.5))
        return x

    def reparameterize(self, z_mu, z_logvar):
        """ Reparameterization trick to sample from N(mu, var) from N(0,1).

        Parameters
        ----------
        mu: Tensor (N, D)
            mean of the latent Gaussian.
        logvar: Tensor (N, D)
            standard deviation of the latent Gaussian.

        Returns
        -------
        x_sample: Tensor (N, D)
            sample from the distribution having latent parameters mu, var.
        """
        logger.debug("Reparameterize...")
        self.debug("z_mu", z_mu)
        self.debug("z_logvar", z_logvar)
        std = torch.exp(0.5 * z_logvar)
        eps = torch.randn_like(std)
        x_sample = eps * std + z_mu
        self.debug("x sample", x_sample)
        return x_sample

    def forward(self, x, **kwargs):
        logger.debug("DVAE Net...")
        if self.use_distributions:
            q = self.encode(x)
            z = q.rsample()
            if self.nodecoding:
<<<<<<< HEAD
                return q
            return self.decode(z), q
        
        z_mu, z_logvar = self.encode(x)
        z = self.reparameterize(z_mu, z_logvar)
        if self.nodecoding:
            return z, {"z_mu": z_mu, "z_logvar": z_logvar}
        return self.decode(z), {"z_mu": z_mu, "z_logvar": z_logvar}
    
    @property
    def dropout(self):
        if self.sparse:
            alpha = torch.exp(self.log_alpha.detach())
            return alpha / (alpha + 1)
        else:
            raise NotImplementedError

def compute_logvar(mu, log_alpha):
	return log_alpha + 2 * torch.log(torch.abs(mu) + 1e-8)
=======
                return z, {"q": q}
            return self.decode(z), {"q": q}
        else:
            z_mu, z_logvar = self.encode(x)
            z = self.reparameterize(z_mu, z_logvar)
            if self.nodecoding:
                return z, {"z_mu": z_mu, "z_logvar": z_logvar}
            return self.decode(z), {"z_mu": z_mu, "z_logvar": z_logvar}

    @property
    def dropout(self):
        if self.sparse:
            alpha = torch.exp(self.log_alpha.detach())
            return alpha / (alpha + 1)
        else:
            raise NotImplementedError


def compute_logvar(mu, log_alpha):
    return log_alpha + 2 * torch.log(torch.abs(mu) + 1e-8)
>>>>>>> 9683edd7
<|MERGE_RESOLUTION|>--- conflicted
+++ resolved
@@ -211,23 +211,9 @@
     2. Given z in latent space (code representation of an image), decode it
        into the image it represents - referred to as f(z).
     """
-<<<<<<< HEAD
-    def __init__(self,
-        latent_dim,
-        input_dim,
-        hidden_dims=None,
-        sparse=False,
-        nodecoding=False,
-        noise_fixed=False,
-        noise_init_logvar=-3,
-        log_alpha=None,
-        **kwargs,
-    ):
-=======
     def __init__(self, latent_dim, input_dim, hidden_dims=None,
                  noise_init_logvar=-3, noise_fixed=False, sparse=False,
                  log_alpha=None, nodecoding=False, **kwargs):
->>>>>>> 9683edd7
         """ Init class.
 
         Parameters
@@ -277,26 +263,13 @@
 
         self.fc_mu = nn.Linear(input_dim, latent_dim)
         if self.sparse and self.log_alpha is None:
-<<<<<<< HEAD
-            self.log_alpha = torch.nn.Parameter(torch.FloatTensor(1, self.latent_dim).normal_(0, 0.01))
-=======
             self.log_alpha = nn.Parameter(
                 torch.FloatTensor(1, self.latent_dim).normal_(0, 0.01))
->>>>>>> 9683edd7
         elif not self.sparse:
             self.fc_logvar = nn.Linear(input_dim, latent_dim)
 
         # Build Decoder
         if self.use_distributions:
-<<<<<<< HEAD
-            tmp_noise_par = torch.FloatTensor(1, self.input_dim).fill_(self.noise_init_logvar)
-            if self.noise_fixed:
-                self.W_out_logvar = torch.nn.Parameter(data=tmp_noise_par, requires_grad=False)
-            else:
-                self.W_out_logvar = torch.nn.Parameter(data=tmp_noise_par, requires_grad=True)
-            del tmp_noise_par
-       
-=======
             tmp_noise_par = torch.FloatTensor(1, self.input_dim).fill_(
                 self.noise_init_logvar)
             if self.noise_fixed:
@@ -307,7 +280,6 @@
                     data=tmp_noise_par, requires_grad=True)
             del tmp_noise_par
 
->>>>>>> 9683edd7
         if hidden_dims is not None:
             modules = []
             hidden_dims.reverse()
@@ -318,18 +290,6 @@
                 modules.append(
                     nn.Sequential(
                         nn.Linear(d_input_dim, h_dim),
-<<<<<<< HEAD
-                        nn.Tanh())
-                )
-                d_input_dim = h_dim
-            self.decoder = nn.Sequential(*modules)
-            latent_dim = hidden_dims[-1]
-            
-        self.final_layer = nn.Sequential(
-            nn.Linear(latent_dim, self.input_dim),
-            # nn.Sigmoid()
-        )
-=======
                         nn.Tanh()))
                 d_input_dim = h_dim
             self.decoder = nn.Sequential(*modules)
@@ -338,7 +298,6 @@
         self.final_layer = nn.Sequential(
             nn.Linear(latent_dim, self.input_dim))
         # nn.Sigmoid())
->>>>>>> 9683edd7
 
     def encode(self, x):
         """ Encodes the input by passing through the encoder network
@@ -428,27 +387,6 @@
             q = self.encode(x)
             z = q.rsample()
             if self.nodecoding:
-<<<<<<< HEAD
-                return q
-            return self.decode(z), q
-        
-        z_mu, z_logvar = self.encode(x)
-        z = self.reparameterize(z_mu, z_logvar)
-        if self.nodecoding:
-            return z, {"z_mu": z_mu, "z_logvar": z_logvar}
-        return self.decode(z), {"z_mu": z_mu, "z_logvar": z_logvar}
-    
-    @property
-    def dropout(self):
-        if self.sparse:
-            alpha = torch.exp(self.log_alpha.detach())
-            return alpha / (alpha + 1)
-        else:
-            raise NotImplementedError
-
-def compute_logvar(mu, log_alpha):
-	return log_alpha + 2 * torch.log(torch.abs(mu) + 1e-8)
-=======
                 return z, {"q": q}
             return self.decode(z), {"q": q}
         else:
@@ -468,5 +406,4 @@
 
 
 def compute_logvar(mu, log_alpha):
-    return log_alpha + 2 * torch.log(torch.abs(mu) + 1e-8)
->>>>>>> 9683edd7
+    return log_alpha + 2 * torch.log(torch.abs(mu) + 1e-8)